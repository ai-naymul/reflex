"""Stub file for reflex/components/datadisplay/dataeditor.py"""
# ------------------- DO NOT EDIT ----------------------
# This file was generated by `reflex/utils/pyi_generator.py`!
# ------------------------------------------------------

from typing import Any, Dict, Literal, Optional, Union, overload
from reflex.vars import Var, BaseVar, ComputedVar
from reflex.event import EventChain, EventHandler, EventSpec
from reflex.style import Style
from enum import Enum
from typing import Any, Dict, List, Literal, Optional, Union
from reflex.base import Base
from reflex.components.component import Component, NoSSRComponent
from reflex.components.literals import LiteralRowMarker
from reflex.event import EventHandler
from reflex.utils import console, format, types
from reflex.utils.imports import ImportDict, ImportVar
from reflex.utils.serializers import serializer
from reflex.vars import Var, get_unique_variable_name

class GridColumnIcons(Enum):
    Array = "array"
    AudioUri = "audio_uri"
    Boolean = "boolean"
    HeaderCode = "code"
    Date = "date"
    Email = "email"
    Emoji = "emoji"
    GeoDistance = "geo_distance"
    IfThenElse = "if_then_else"
    Image = "image"
    JoinStrings = "join_strings"
    Lookup = "lookup"
    Markdown = "markdown"
    Math = "math"
    Number = "number"
    Phone = "phone"
    Reference = "reference"
    Rollup = "rollup"
    RowID = "row_id"
    SingleValue = "single_value"
    SplitString = "split_string"
    String = "string"
    TextTemplate = "text_template"
    Time = "time"
    Uri = "uri"
    VideoUri = "video_uri"

class DataEditorTheme(Base):
    accent_color: Optional[str]
    accent_fg: Optional[str]
    accent_light: Optional[str]
    base_font_style: Optional[str]
    bg_bubble: Optional[str]
    bg_bubble_selected: Optional[str]
    bg_cell: Optional[str]
    bg_cell_medium: Optional[str]
    bg_header: Optional[str]
    bg_header_has_focus: Optional[str]
    bg_header_hovered: Optional[str]
    bg_icon_header: Optional[str]
    bg_search_result: Optional[str]
    border_color: Optional[str]
    cell_horizontal_padding: Optional[int]
    cell_vertical_padding: Optional[int]
    drilldown_border: Optional[str]
    editor_font_size: Optional[str]
    fg_icon_header: Optional[str]
    font_family: Optional[str]
    header_bottom_border_color: Optional[str]
    header_font_style: Optional[str]
    horizontal_border_color: Optional[str]
    line_height: Optional[int]
    link_color: Optional[str]
    text_bubble: Optional[str]
    text_dark: Optional[str]
    text_group_header: Optional[str]
    text_header: Optional[str]
    text_header_selected: Optional[str]
    text_light: Optional[str]
    text_medium: Optional[str]

def on_edit_spec(pos, data: dict[str, Any]): ...

class DataEditor(NoSSRComponent):
    def add_imports(self) -> ImportDict: ...
    def add_hooks(self) -> list[str]: ...
    @overload
    @classmethod
    def create(  # type: ignore
        cls,
        *children,
        rows: Optional[Union[Var[int], int]] = None,
        columns: Optional[
            Union[Var[List[Dict[str, Any]]], List[Dict[str, Any]]]
        ] = None,
        data: Optional[Union[Var[List[List[Any]]], List[List[Any]]]] = None,
        get_cell_content: Optional[Union[Var[str], str]] = None,
        get_cell_for_selection: Optional[Union[Var[bool], bool]] = None,
        on_paste: Optional[Union[Var[bool], bool]] = None,
        draw_focus_ring: Optional[Union[Var[bool], bool]] = None,
        fixed_shadow_x: Optional[Union[Var[bool], bool]] = None,
        fixed_shadow_y: Optional[Union[Var[bool], bool]] = None,
        freeze_columns: Optional[Union[Var[int], int]] = None,
        group_header_height: Optional[Union[Var[int], int]] = None,
        header_height: Optional[Union[Var[int], int]] = None,
        max_column_auto_width: Optional[Union[Var[int], int]] = None,
        max_column_width: Optional[Union[Var[int], int]] = None,
        min_column_width: Optional[Union[Var[int], int]] = None,
        row_height: Optional[Union[Var[int], int]] = None,
        row_markers: Optional[
            Union[
                Var[Literal["none", "number", "checkbox", "both", "clickable-number"]],
                Literal["none", "number", "checkbox", "both", "clickable-number"],
            ]
        ] = None,
        row_marker_start_index: Optional[Union[Var[int], int]] = None,
        row_marker_width: Optional[Union[Var[int], int]] = None,
        smooth_scroll_x: Optional[Union[Var[bool], bool]] = None,
        smooth_scroll_y: Optional[Union[Var[bool], bool]] = None,
        vertical_border: Optional[Union[Var[bool], bool]] = None,
        column_select: Optional[
            Union[
                Var[Literal["none", "single", "multi"]],
                Literal["none", "single", "multi"],
            ]
        ] = None,
        prevent_diagonal_scrolling: Optional[Union[Var[bool], bool]] = None,
        overscroll_x: Optional[Union[Var[int], int]] = None,
        overscroll_y: Optional[Union[Var[int], int]] = None,
        scroll_offset_x: Optional[Union[Var[int], int]] = None,
        scroll_offset_y: Optional[Union[Var[int], int]] = None,
        theme: Optional[
            Union[Var[Union[DataEditorTheme, Dict]], Union[DataEditorTheme, Dict]]
        ] = None,
        style: Optional[Style] = None,
        key: Optional[Any] = None,
        id: Optional[Any] = None,
        class_name: Optional[Any] = None,
        autofocus: Optional[bool] = None,
        custom_attrs: Optional[Dict[str, Union[Var, str]]] = None,
        on_blur: Optional[
            Union[EventHandler, EventSpec, list, function, BaseVar]
        ] = None,
        on_cell_activated: Optional[
            Union[EventHandler, EventSpec, list, function, BaseVar]
        ] = None,
        on_cell_clicked: Optional[
            Union[EventHandler, EventSpec, list, function, BaseVar]
        ] = None,
        on_cell_context_menu: Optional[
            Union[EventHandler, EventSpec, list, function, BaseVar]
        ] = None,
        on_cell_edited: Optional[
            Union[EventHandler, EventSpec, list, function, BaseVar]
        ] = None,
        on_click: Optional[
            Union[EventHandler, EventSpec, list, function, BaseVar]
        ] = None,
        on_column_resize: Optional[
            Union[EventHandler, EventSpec, list, function, BaseVar]
        ] = None,
        on_context_menu: Optional[
            Union[EventHandler, EventSpec, list, function, BaseVar]
        ] = None,
        on_delete: Optional[
            Union[EventHandler, EventSpec, list, function, BaseVar]
        ] = None,
        on_double_click: Optional[
            Union[EventHandler, EventSpec, list, function, BaseVar]
        ] = None,
        on_finished_editing: Optional[
            Union[EventHandler, EventSpec, list, function, BaseVar]
        ] = None,
        on_focus: Optional[
            Union[EventHandler, EventSpec, list, function, BaseVar]
        ] = None,
        on_group_header_clicked: Optional[
            Union[EventHandler, EventSpec, list, function, BaseVar]
        ] = None,
        on_group_header_context_menu: Optional[
            Union[EventHandler, EventSpec, list, function, BaseVar]
        ] = None,
        on_group_header_renamed: Optional[
            Union[EventHandler, EventSpec, list, function, BaseVar]
        ] = None,
        on_header_clicked: Optional[
            Union[EventHandler, EventSpec, list, function, BaseVar]
        ] = None,
        on_header_context_menu: Optional[
            Union[EventHandler, EventSpec, list, function, BaseVar]
        ] = None,
        on_header_menu_click: Optional[
            Union[EventHandler, EventSpec, list, function, BaseVar]
        ] = None,
        on_item_hovered: Optional[
            Union[EventHandler, EventSpec, list, function, BaseVar]
        ] = None,
        on_mount: Optional[
            Union[EventHandler, EventSpec, list, function, BaseVar]
        ] = None,
        on_mouse_down: Optional[
            Union[EventHandler, EventSpec, list, function, BaseVar]
        ] = None,
        on_mouse_enter: Optional[
            Union[EventHandler, EventSpec, list, function, BaseVar]
        ] = None,
        on_mouse_leave: Optional[
            Union[EventHandler, EventSpec, list, function, BaseVar]
        ] = None,
        on_mouse_move: Optional[
            Union[EventHandler, EventSpec, list, function, BaseVar]
        ] = None,
        on_mouse_out: Optional[
            Union[EventHandler, EventSpec, list, function, BaseVar]
        ] = None,
        on_mouse_over: Optional[
            Union[EventHandler, EventSpec, list, function, BaseVar]
        ] = None,
        on_mouse_up: Optional[
            Union[EventHandler, EventSpec, list, function, BaseVar]
        ] = None,
        on_row_appended: Optional[
            Union[EventHandler, EventSpec, list, function, BaseVar]
        ] = None,
        on_scroll: Optional[
            Union[EventHandler, EventSpec, list, function, BaseVar]
        ] = None,
        on_selection_cleared: Optional[
            Union[EventHandler, EventSpec, list, function, BaseVar]
        ] = None,
        on_unmount: Optional[
            Union[EventHandler, EventSpec, list, function, BaseVar]
        ] = None,
        **props
    ) -> "DataEditor":
        """Create the DataEditor component.

        Args:
            *children: The children of the data editor.
            rows: Number of rows.
            columns: Headers of the columns for the data grid.
            data: The data.
            get_cell_content: The name of the callback used to find the data to display.
            get_cell_for_selection: Allow selection for copying.
            on_paste: Allow paste.
            draw_focus_ring: Controls the drawing of the focus ring.
            fixed_shadow_x: Enables or disables the overlay shadow when scrolling horizontally.
            fixed_shadow_y: Enables or disables the overlay shadow when scrolling vertically.
            freeze_columns: The number of columns which should remain in place when scrolling horizontally. Doesn't include rowMarkers.
            group_header_height: Controls the header of the group header row.
            header_height: Controls the height of the header row.
            max_column_auto_width: Additional header icons:  header_icons: Var[Any] # (TODO: must be a map of name: svg)  The maximum width a column can be automatically sized to.
            max_column_width: The maximum width a column can be resized to.
            min_column_width: The minimum width a column can be resized to.
            row_height: Determins the height of each row.
            row_markers: Kind of row markers.
            row_marker_start_index: Changes the starting index for row markers.
            row_marker_width: Sets the width of row markers in pixels, if unset row markers will automatically size.
            smooth_scroll_x: Enable horizontal smooth scrolling.
            smooth_scroll_y: Enable vertical smooth scrolling.
            vertical_border: Controls the drawing of the left hand vertical border of a column. If set to a boolean value it controls all borders.
            column_select: Allow columns selections. ("none", "single", "multi")
            prevent_diagonal_scrolling: Prevent diagonal scrolling.
            overscroll_x: Allow to scroll past the limit of the actual content on the horizontal axis.
            overscroll_y: Allow to scroll past the limit of the actual content on the vertical axis.
            scroll_offset_x: Initial scroll offset on the horizontal axis.
            scroll_offset_y: Initial scroll offset on the vertical axis.
            theme: global theme
            style: The style of the component.
            key: A unique key for the component.
            id: The id for the component.
            class_name: The class name for the component.
            autofocus: Whether the component should take the focus once the page is loaded
            custom_attrs: custom attribute
            **props: The props of the data editor.

        Raises:
            ValueError: invalid input.

        Returns:
            The DataEditor component.&
        """
        ...
<<<<<<< HEAD

    def get_event_triggers(self) -> dict[str, Any]: ...
=======
>>>>>>> 44d2bd49

@serializer
def serialize_dataeditortheme(theme: DataEditorTheme): ...

data_editor = DataEditor.create
data_editor_theme = DataEditorTheme<|MERGE_RESOLUTION|>--- conflicted
+++ resolved
@@ -282,11 +282,6 @@
             The DataEditor component.&
         """
         ...
-<<<<<<< HEAD
-
-    def get_event_triggers(self) -> dict[str, Any]: ...
-=======
->>>>>>> 44d2bd49
 
 @serializer
 def serialize_dataeditortheme(theme: DataEditorTheme): ...
