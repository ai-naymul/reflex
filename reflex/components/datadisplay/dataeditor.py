--- conflicted
+++ resolved
@@ -260,17 +260,12 @@
 
         code = [f"function {data_callback}([col, row])" "{"]
 
-<<<<<<< HEAD
         if issubclass(self.data._var_type, DataFrame):
             columns_path = f"{self.data._var_full_name}.columns"
             data_path = f"{self.data._var_full_name}.data"
         else:
             columns_path = f"{self.columns._var_full_name}"
             data_path = f"{self.data._var_full_name}"
-=======
-        columns_path = f"{self.columns._var_full_name}"
-        data_path = f"{self.data._var_full_name}"
->>>>>>> b313aaf3
 
         code.extend(
             [
@@ -360,16 +355,11 @@
         # Define the id of the component in case multiple are used in the same page.
         editor._editor_id = get_unique_variable_name()
         return Div.create(
-<<<<<<< HEAD
             editor,
-=======
-            grid,
->>>>>>> b313aaf3
             width=props.pop("width", "100%"),
             height=props.pop("height", "100%"),
         )
 
-<<<<<<< HEAD
     def _render(self) -> Tag:
         if isinstance(self.data, Var) and types.is_dataframe(self.data._var_type):
             self.columns = BaseVar(
@@ -392,8 +382,6 @@
         # Render the table.
         return super()._render()
 
-=======
->>>>>>> b313aaf3
     def _get_app_wrap_components(self) -> dict[tuple[int, str], Component]:
         """Get the app wrap components for the component.
 
@@ -409,7 +397,6 @@
         return {(-1, "DataEditorPortal"): Portal.create(id="portal")}
 
 
-<<<<<<< HEAD
 def format_dataframe_columns(df: DataFrame) -> List[Dict[str, str]]:
     """Format dataframe columns to a list of dicts.
 
@@ -455,43 +442,6 @@
         "columns": format_dataframe_columns(df),
         "data": format_dataframe_values(df),
     }
-=======
-# try:
-#     pass
-
-#     # def format_dataframe_values(df: DataFrame) -> list[list[Any]]:
-#     #     """Format dataframe values to a list of lists.
-
-#     #     Args:
-#     #         df: The dataframe to format.
-
-#     #     Returns:
-#     #         The dataframe as a list of lists.
-#     #     """
-#     # return [
-#     #     [str(d) if isinstance(d, (list, tuple)) else d for d in data]
-#     #     for data in list(df.values.tolist())
-#     # ]
-#     # ...
-
-#     # @serializer
-#     # def serialize_dataframe(df: DataFrame) -> dict:
-#     #     """Serialize a pandas dataframe.
-
-#     #     Args:
-#     #         df: The dataframe to serialize.
-
-#     #     Returns:
-#     #         The serialized dataframe.
-#     #     """
-#     # return {
-#     #     "columns": df.columns.tolist(),
-#     #     "data": format_dataframe_values(df),
-#     # }
-
-# except ImportError:
-#     pass
->>>>>>> b313aaf3
 
 
 @serializer
