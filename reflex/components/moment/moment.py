--- conflicted
+++ resolved
@@ -4,12 +4,8 @@
 
 from reflex.base import Base
 from reflex.components.component import Component, NoSSRComponent
-<<<<<<< HEAD
 from reflex.event import EventHandler
-from reflex.utils import imports
-=======
 from reflex.utils.imports import ImportDict
->>>>>>> 462b0230
 from reflex.vars import Var
 
 
@@ -95,20 +91,15 @@
     # Display the date in the given timezone.
     tz: Var[str]
 
-<<<<<<< HEAD
     # Fires when the date changes.
     on_change: EventHandler[lambda date: [date]]
 
-    def _get_imports(self) -> imports.ImportDict:
-        merged_imports = super()._get_imports()
-=======
     def add_imports(self) -> ImportDict:
         """Add the imports for the Moment component.
 
         Returns:
             The import dict for the component.
         """
->>>>>>> 462b0230
         if self.tz is not None:
             return {"moment-timezone": ""}
         return {}
