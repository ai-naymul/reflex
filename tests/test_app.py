--- conflicted
+++ resolved
@@ -1373,10 +1373,7 @@
     """Test that the state is set."""
     # state kwargs is deprecated, we just make sure the app is created anyway.
     _app = App(state=State)
-<<<<<<< HEAD
-=======
     assert _app.state is not None
->>>>>>> 7903a102
     assert issubclass(_app.state, State)
 
 
